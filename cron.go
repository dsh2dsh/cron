// This library implements a cron spec parser and runner.  See the README for
// more details.
package cron

import (
	"log"
	"runtime"
	"sort"
	"time"
	"encoding/json"
	"errors"
	"strconv"
)

// Cron keeps track of any number of entries, invoking the associated func as
// specified by the schedule. It may be started, stopped, and the entries may
// be inspected while running.
type Cron struct {
	entries   []*Entry
	stop      chan struct{}
	add       chan *Entry
	snapshot  chan []*Entry
	running   bool
	ErrorLog  *log.Logger
	location  *time.Location
	functions map[string]ScheduledJob
}

// arbitrary functions type
type ScheduledJob func(...interface{}) error

type ArbitraryJob struct {
	ScheduledJob string
	Parameters   []interface{}
	cron         *Cron
}

func (a ArbitraryJob)MarshalJSON() ([]byte, error) {
	data := struct {
		ScheduledJob string
		Parameters   []interface{}
		Cat          string
	}{
		ScheduledJob: a.ScheduledJob,
		Parameters: a.Parameters,
		Cat: "ArbitraryJob",
	}
	return json.Marshal(data)
}

// Job is an interface for submitted cron jobs.
type Job interface {
	Run()
}

func (a ArbitraryJob) Run() {
	a.cron.functions[a.ScheduledJob](a.Parameters...)
}

// The Schedule describes a job's duty cycle.
type Schedule interface {
	// Return the next activation time, later than the given time.
	// Next is invoked initially, and then each time the job is run.
	Next(time.Time) time.Time
}

// Entry consists of a schedule and the func to execute on that schedule.
type Entry struct {
	// The schedule on which this job should be run.
	Schedule Schedule

	// The next time the job will run. This is the zero time if Cron has not been
	// started or this entry's schedule is unsatisfiable
	Next     time.Time

	// The last time this job was run. This is the zero time if the job has never
	// been run.
	Prev     time.Time

	// The Job to run.
	Job      Job
}

// byTime is a wrapper for sorting the entry array by time
// (with zero time at the end).
type byTime []*Entry

func (s byTime) Len() int {
	return len(s)
}
func (s byTime) Swap(i, j int) {
	s[i], s[j] = s[j], s[i]
}
func (s byTime) Less(i, j int) bool {
	// Two zero times should return false.
	// Otherwise, zero is "greater" than any other time.
	// (To sort it at the end of the list.)
	if s[i].Next.IsZero() {
		return false
	}
	if s[j].Next.IsZero() {
		return true
	}
	return s[i].Next.Before(s[j].Next)
}

// New returns a new Cron job runner, in the Local time zone.
func New() *Cron {
	return NewWithLocation(time.Now().Location())
}

// NewWithLocation returns a new Cron job runner.
func NewWithLocation(location *time.Location) *Cron {
	return &Cron{
		entries:  []*Entry{},
		add:      make(chan *Entry),
		stop:     make(chan struct{}),
		snapshot: make(chan []*Entry),
		running:  false,
		ErrorLog: nil,
		location: location,
		functions: map[string]ScheduledJob{},
	}
}

// A wrapper that turns a func() into a cron.Job
type FuncJob func()

func (f FuncJob) Run() {
	f()
}

// AddFunc adds a func to the Cron to be run on the given schedule.
func (c *Cron) AddFunc(spec string, cmd func()) error {
	return c.AddJob(spec, FuncJob(cmd))
}

// AddJob adds a Job to the Cron to be run on the given schedule.
func (c *Cron) AddJob(spec string, cmd Job) error {
	schedule, err := Parse(spec)
	if err != nil {
		return err
	}
	c.Schedule(schedule, cmd)
	return nil
}

// AddOneOff adds a Job to run only once.
func (c *Cron) AddOneOffJob(when time.Time, cmd Job) error {

	schedule := FixedSchedule{FixedTime: when}
	c.Schedule(&schedule, cmd)
	return nil
}

// AddOneOff adds a Job to run only once.
func (c *Cron) AddOneOffFunc(when time.Time, cmd func()) error {

	schedule := FixedSchedule{FixedTime: when}
	c.Schedule(&schedule, FuncJob(cmd))
	return nil
}

// Schedule adds a Job to the Cron to be run on the given schedule.
func (c *Cron) Schedule(schedule Schedule, cmd Job) {
	entry := &Entry{
		Schedule: schedule,
		Job:      cmd,
	}
	if !c.running {
		c.entries = append(c.entries, entry)
		return
	}

	c.add <- entry
}

// Entries returns a snapshot of the cron entries.
func (c *Cron) Entries() []*Entry {
	if c.running {
		c.snapshot <- nil
		x := <-c.snapshot
		return x
	}
	return c.entrySnapshot()
}

// Location gets the time zone location
func (c *Cron) Location() *time.Location {
	return c.location
}

// Start the cron scheduler in its own go-routine, or no-op if already started.
func (c *Cron) Start() {
	if c.running {
		return
	}
	c.running = true
	go c.run()
}

func (c *Cron) runWithRecovery(j Job) {
	defer func() {
		if r := recover(); r != nil {
			const size = 64 << 10
			buf := make([]byte, size)
			buf = buf[:runtime.Stack(buf, false)]
			c.logf("cron: panic running job: %v\n%s", r, buf)
		}
	}()
	j.Run()
}

// Run the scheduler.. this is private just due to the need to synchronize
// access to the 'running' state variable.
func (c *Cron) run() {
	// Figure out the next activation times for each entry.
	now := time.Now().In(c.location)
	for _, entry := range c.entries {
		entry.Next = entry.Schedule.Next(now)
	}

	for {
		// Determine the next entry to run.
		sort.Sort(byTime(c.entries))

		var effective time.Time
		if len(c.entries) == 0 || c.entries[0].Next.IsZero() {
			// If there are no entries yet, just sleep - it still handles new entries
			// and stop requests.
			effective = now.AddDate(10, 0, 0)
		} else {
			effective = c.entries[0].Next
		}

		timer := time.NewTimer(effective.Sub(now))
		select {
		case now = <-timer.C:
<<<<<<< HEAD
		// Run every entry whose next time was this effective time.
=======
			now = now.In(c.location)
			// Run every entry whose next time was this effective time.
>>>>>>> 9585fd55
			for _, e := range c.entries {
				if e.Next != effective {
					break
				}
				go c.runWithRecovery(e.Job)
				e.Prev = e.Next
				e.Next = e.Schedule.Next(now)
			}
			continue

		case newEntry := <-c.add:
			c.entries = append(c.entries, newEntry)
			newEntry.Next = newEntry.Schedule.Next(time.Now().In(c.location))

		case <-c.snapshot:
			c.snapshot <- c.entrySnapshot()

		case <-c.stop:
			timer.Stop()
			return
		}

		// 'now' should be updated after newEntry and snapshot cases.
		now = time.Now().In(c.location)
		timer.Stop()
	}
}

// Logs an error to stderr or to the configured error log
func (c *Cron) logf(format string, args ...interface{}) {
	if c.ErrorLog != nil {
		c.ErrorLog.Printf(format, args...)
	} else {
		log.Printf(format, args...)
	}
}

// Stop stops the cron scheduler if it is running; otherwise it does nothing.
func (c *Cron) Stop() {
	if !c.running {
		return
	}
	c.stop <- struct{}{}
	c.running = false
}

// entrySnapshot returns a copy of the current cron entry list.
func (c *Cron) entrySnapshot() []*Entry {
	entries := []*Entry{}
	for _, e := range c.entries {
		entries = append(entries, &Entry{
			Schedule: e.Schedule,
			Next:     e.Next,
			Prev:     e.Prev,
			Job:      e.Job,
		})
	}
	return entries
}

func (c *Cron) PersistToString() (string, error) {
	entries := []*Entry{}
	for _, entry := range c.entrySnapshot() {
		switch entry.Job.(type) {
		case ArbitraryJob:  entries = append(entries, entry)
		}
	}

	data := struct {
		Entries  []*Entry
		Running  bool
		Location *time.Location
	}{
		Entries: entries,
		Running: c.running,
		Location: c.location,
	}
	marshalled, err := json.Marshal(data)

	return string(marshalled), err
}

func NewFromString(data string) (*Cron, error) {
	cron := New()
	container := struct {
		Entries  interface{}
		Running  bool
		Location *time.Location
	}{}
	err := json.Unmarshal([]byte(data), &container)
	if err != nil {
		return nil, err
	}
	if len(container.Entries.([]interface{})) != 0 {
		// [map[Schedule:map[Second:1.0376293541461623e+19 Minute:1.0376293541461623e+19 Hour:9.223372036871553e+18 Dom:9.223372041149743e+18 Month:9.223372036854784e+18 Dow:9.223372036854776e+18 Cat:SpecSchedule] Next:0001-01-01T00:00:00Z Prev:0001-01-01T00:00:00Z Job:map[Parameters:<nil> Cat:ArbitraryJob ScheduledJob:job1]]]
		unparsedEntries := container.Entries.([]interface{})
		for _, e := range unparsedEntries {
			unparsedE := e.(map[string]interface{})
			entry := Entry{}
			entry.Next, err = time.Parse(time.RFC3339, unparsedE["Next"].(string))
			entry.Prev, err = time.Parse(time.RFC3339, unparsedE["Prev"].(string))
			entry.Job, err = parseJob(cron, unparsedE["Job"])
			entry.Schedule, err = parseSchedule(unparsedE["Schedule"])
			cron.entries = append(cron.entries, &entry)
		}
	}
	cron.running = container.Running
	cron.location = container.Location

	if cron.running {
		// it would not run the cron if already set to running!
		cron.running = false
		cron.Start()
	}
	return cron, err
}

func parseJob(cron *Cron, unparsedJob interface{}) (Job, error) {
	jobData := unparsedJob.(map[string]interface{})
	if _, ok := jobData["Cat"]; !ok {
		return nil, errors.New("Unknow or empty Job category")
	}
	switch jobData["Cat"] {
	case "ArbitraryJob":
		parameters := []interface{}{}
		var ok bool
		if _, ok = jobData["Parameters"]; ok {

			parameters = jobData["Parameters"].([]interface{})
		}
		return ArbitraryJob{
			cron: cron,
			Parameters:  parameters,
			ScheduledJob: jobData["ScheduledJob"].(string),
		}, nil
	default:
		return nil, errors.New("Unknow or empty Job category: " + jobData["Cat"].(string))
	}
}

func parseSchedule(unparsedSchedule interface{}) (Schedule, error) {
	scheduleData := unparsedSchedule.(map[string]interface{})
	if _, ok := scheduleData["Cat"]; !ok {
		return nil, errors.New("Unknow or empty Job category")
	}
	switch scheduleData["Cat"] {
	case "FixedSchedule":
		fixedTime, _ := time.Parse(time.RFC3339, scheduleData["FixedTime"].(string))
		return &FixedSchedule{
			FixedTime: fixedTime,
		}, nil
	case "SpecSchedule":
		dom, _ := strconv.ParseUint(scheduleData["Dom"].(string), 10, 64)
		dow, _ := strconv.ParseUint(scheduleData["Dow"].(string), 10, 64)
		second, _ := strconv.ParseUint(scheduleData["Second"].(string), 10, 64)
		minute, _ := strconv.ParseUint(scheduleData["Minute"].(string), 10, 64)
		hour, _ := strconv.ParseUint(scheduleData["Hour"].(string), 10, 64)
		month, _ := strconv.ParseUint(scheduleData["Month"].(string), 10, 64)
		return &SpecSchedule{
			Dom: dom,
			Dow: dow,
			Hour: hour,
			Minute: minute,
			Month: month,
			Second: second,
		}, nil
	default:
		return nil, errors.New("Unknow or empty Schedule category: " + scheduleData["Cat"].(string))
	}
	return nil, nil
}<|MERGE_RESOLUTION|>--- conflicted
+++ resolved
@@ -236,12 +236,8 @@
 		timer := time.NewTimer(effective.Sub(now))
 		select {
 		case now = <-timer.C:
-<<<<<<< HEAD
-		// Run every entry whose next time was this effective time.
-=======
 			now = now.In(c.location)
 			// Run every entry whose next time was this effective time.
->>>>>>> 9585fd55
 			for _, e := range c.entries {
 				if e.Next != effective {
 					break
@@ -336,7 +332,6 @@
 		return nil, err
 	}
 	if len(container.Entries.([]interface{})) != 0 {
-		// [map[Schedule:map[Second:1.0376293541461623e+19 Minute:1.0376293541461623e+19 Hour:9.223372036871553e+18 Dom:9.223372041149743e+18 Month:9.223372036854784e+18 Dow:9.223372036854776e+18 Cat:SpecSchedule] Next:0001-01-01T00:00:00Z Prev:0001-01-01T00:00:00Z Job:map[Parameters:<nil> Cat:ArbitraryJob ScheduledJob:job1]]]
 		unparsedEntries := container.Entries.([]interface{})
 		for _, e := range unparsedEntries {
 			unparsedE := e.(map[string]interface{})
